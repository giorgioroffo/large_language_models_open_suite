<div align="center">
  
[![image](https://github.com/user-attachments/assets/29261802-bb2e-44e4-af8c-c09e843d723b)](https://arxiv.org/html/2407.12036v1)

</div>

<div align="center">

<table>
  <tr>
    <td><a href="https://arxiv.org/html/2407.12036v1" target="_blank">Paper PDF</a></td>
    <td><a href="https://www.researchgate.net/profile/Giorgio-Roffo" target="_blank">Author Page</a></td>
    <td><a href="https://scholar.google.it/citations?user=cD2LFuUAAAAJ&hl=en" target="_blank">Google Scholar</a></td>
    <td><a href="https://github.com/giorgioroffo/large_language_models_open_suite/blob/main/slides_ViT_self_attention_vision_transformer.pdf" target="_blank">Slides Vision Transformer</a></td>
    <td><a href="https://github.com/giorgioroffo/large_language_models_open_suite/blob/main/1_gr_tutorial_LLMs_generative_AI_2024_part1.pdf" target="_blank">Slides LLMs P1</a></td>
    <td><a href="https://github.com/giorgioroffo/large_language_models_open_suite/blob/main/2_gr_tutorial_LLMs_generative_AI_2024_part2.pdf" target="_blank">Slides LLMs P2</a></td>
    <td><a href="https://github.com/giorgioroffo/large_language_models_open_suite/blob/main/3_gr_tutorial_LLMs_generative_AI_2024_part3.pdf" target="_blank">Slides LLMs P3</a></td>
  </tr>
</table>


**Keywords**: Language Model Benchmarking, Pre-Trained LLM Comparison, LLM Performance Analysis, NLP Model Evaluation Tools, Public Dataset Inference for LLMs, BLEU and ROUGE Metrics for LLM, Open Source LLM Testing Tools, Large Language Model Evaluation Software, NLP Benchmarking Suite, Comprehensive LLM Evaluation Toolkit

</div>

## Introduction

The LLMSuite is a public toolbox designed to facilitate practice with large language models (LLMs). It allows users to view code, run inferences, and measure performance using pre-trained models. Currently in version 1, the suite supports evaluation tasks and is under active development to include training functionalities and fine-tuning strategies in future releases.

The toolbox is built with modularity, enabling users to test a variety of models and configurations. Key features include:

- **Model Inference:** Users can select from a range of pre-trained models and run inference tasks to generate and evaluate text outputs.
- **Performance Measurement:** The suite computes and displays performance metrics using established evaluation criteria.
- **Ease of Use:** Designed to be accessible for both researchers and developers, with clear documentation and support for various model architectures.

As the GR LLMSuite evolves, upcoming versions will expand its capabilities to include more advanced functionalities, enhancing its utility for the NLP community.

## Citation

If you use this toolbox in your research or work, please consider citing the following paper:


```bibtex
@misc{roffo2024exploring,
    title={Exploring Advanced Large Language Models with LLMsuite},
    author={Giorgio Roffo},
    year={2024},
    eprint={2407.12036},
    archivePrefix={arXiv},
    primaryClass={cs.CL}
}
```

## Getting Started

To use this toolbox, clone the repository to your local machine and ensure you have the required dependencies installed, including PyTorch and the Hugging Face `transformers` library. Detailed instructions on setting up and running the toolbox, including examples and usage guidelines, can be found in the documentation provided.


To use this toolbox, you need to have cuda installed on your machine. You can download the CUDA Toolkit from the following link:

Official Link: https://developer.nvidia.com/cuda-12-1-0-download-archive

Example installation instructions for Ubuntu 22.04:

```
wget https://developer.download.nvidia.com/compute/cuda/repos/ubuntu2204/x86_64/cuda-ubuntu2204.pin
sudo mv cuda-ubuntu2204.pin /etc/apt/preferences.d/cuda-repository-pin-600
wget https://developer.download.nvidia.com/compute/cuda/12.1.0/local_installers/cuda-repo-ubuntu2204-12-1-local_12.1.0-530.30.02-1_amd64.deb
sudo dpkg -i cuda-repo-ubuntu2204-12-1-local_12.1.0-530.30.02-1_amd64.deb
sudo cp /var/cuda-repo-ubuntu2204-12-1-local/cuda-*-keyring.gpg /usr/share/keyrings/
sudo apt-get update
sudo apt-get -y install cuda
```

On Ubuntu, you can install the CUDA Toolkit using the following command:

```
sudo apt install nvidia-cuda-toolkit
```
Export the CUDA path to your environment variables using the following commands:

```
export CUDA_HOME=/usr/local/cuda-12
export PATH=$PATH:/usr/local/cuda-12/bin
```
Verify that CUDA has been installed correctly by checking the version of the compiler driver, nvcc, using the following command:

```
bash
nvcc --version
```

The current project is built using PyTorch and Hugging Face's `transformers` library. The code is tested with the following versions: 
```
torch.__version__  = 2.2.1+cu121
torch.version.cuda = 12.1
```

Before installing flash-attn, symlink nvcc to the expected location:
    
``` 
sudo mkdir -p /usr/local/cuda/bin
sudo ln -s /usr/bin/nvcc /usr/local/cuda/bin/nvcc
```

Now, you can install flash-attn using the following command:

```
pip install flash-attn
```


Some extra dependencies are required to run the code. You can install them using the following command:

```
pip install torchmetrics
pip install -q -U einops
pip install -q -U transformers  accelerate peft bitsandbytes
pip install sentencepiece
pip install protobuf

```


## Directory Structure

The toolbox is organized into several key directories and files, each serving a specific purpose in the process of loading data, importing models, conducting evaluations, and utility operations. Below is an overview of the structure and the functionalities of each component:

```
large_language_models_open_suite/
│
├── data_loader/                                    
│   ├── arxiv_summarization_dataset.py
│   └── demo_data_and_tasks.py
│
├── evaluation/                                     
│   └── evaluation_metrics.py
│
├── models/                                         
│   ├── configuration_file.py
│   └── create_models.py
│
├── utils/                                          
│   ├── decoding_strategies.py
│   ├── experiment_settings.py                      
│   ├── output_functions.py                         
│   └── text_preprocessing.py                       
│
├── 1_gr_tutorial_LLMs_generative_AI_2024_part1.pdf 
├── 2_gr_tutorial_LLMs_generative_AI_2024_part2.pdf 
├── 3_gr_tutorial_LLMs_generative_AI_2024_part3.pdf 
├── GRoffo_Introduction_to_LLMs_2024.pdf            
├── LICENSE                                         
├── README.md                                       
└── main_demo.py                                    

```

## Datasets

Another valuable resource is "The PILE," which consists of 20 datasets. These datasets are suitable for small-scale training or fine-tuning models.

<div align="center">
  
[![image](https://github.com/user-attachments/assets/51cdcc57-b6ff-4c7e-9f3b-8430d8b3647f))](https://arxiv.org/html/2407.12036v1)

</div>


Multimodal Large Language Models [My Slides here](https://github.com/giorgioroffo/large_language_models_open_suite/blob/main/multimodal_large_language_models.pdf): A new benchmark is [MME: A Comprehensive Evaluation Benchmark for Multimodal Large Language Models](https://arxiv.org/abs/2306.13394) at the GitHub [MME GitHub link](https://github.com/BradyFU/Awesome-Multimodal-Large-Language-Models/tree/Evaluation).

## RAG (Retrieval-Augmented Generation) based LLM application

LlamaIndex is a framework that facilitates the integration of various data sources and retrieval mechanisms with large language models (LLMs) to create Retrieval-Augmented Generation (RAG) applications. 

```
pip install --upgrade pip
pip install llama_index
pip install torch transformers
```

### General Notions for Readers

Before diving into how to use LlamaIndex in Python, it's important to understand a few key concepts related to vector stores and vector databases.

#### Vector Stores

Vector stores are specialized systems for managing high-dimensional vector embeddings. These embeddings capture the semantic meaning of various data types like text and images. Vector stores are optimized for similarity search, where both the data and queries are represented as vectors, allowing for efficient retrieval of the most relevant information.

#### Vector Databases

Vector databases are designed to store and handle vector embeddings at scale. They provide robust infrastructure for efficient similarity searches across large datasets. Key features include:

- **Efficient Indexing**: Fast retrieval methods for high-dimensional vectors.
- **Similarity Search**: Algorithms to identify vectors most similar to a query.
- **Scalability**: Capability to manage large-scale datasets with billions of vectors.

Examples of vector databases include Pinecone, Milvus, and Faiss.

These concepts form the foundation for understanding how LlamaIndex leverages vector embeddings and retrieval mechanisms to enhance the capabilities of large language models (LLMs) in RAG (Retrieval-Augmented Generation) applications.

## Multi-Modal Retrieval using GPT text embedding and CLIP image embedding for Wikipedia Articles
<<<<<<< HEAD

=======
>>>>>>> aff1494e
In *demo_RAG_llama_index.py* we show how to build a Multi-Modal retrieval system using LlamaIndex.
Wikipedia Text embedding index: Generate GPT text embeddings from OpenAI for texts  Wikipedia Images embedding index: CLIP embeddings from OpenAI for images.

```
sudo apt-get update
sudo apt-get install --reinstall ca-certificates
sudo apt-get install python3-tk

pip install torch torchvision
pip install matplotlib scikit-image

pip install llama-index-vector-stores-qdrant
pip install llama_index ftfy regex tqdm
pip install git+https://github.com/openai/CLIP.git
pip install llama-index-embeddings-clip

pip install -U qdrant_client
```

The script will download Wikipedia Images and texts.

```
# Multimodal RAG - Download Wikipedia articles and images
wiki_extracts = util_demo_rag_download_wiki_articles.download_wiki_extracts(folder_name='multimodal_rag')
image_metadata_dict = util_demo_rag_download_wiki_images.download_wiki_images(folder_name='multimodal_rag')
```
![img.png](img.png)

Create a script to export you openai private key:

```
pip install --upgrade openai

import private_keys
private_keys

Content: 

import os
os.environ["OPENAI_API_KEY"] = "YOUR_API_KEY"
```    
Make sure your script includes the necessary code to set the API key before invoking any functionality that requires it.

Check if OpenAI is working:

```
import private_keys
private_keys

from openai import OpenAI
client = OpenAI()

completion = client.chat.completions.create(
  model="gpt-4o-mini",
  messages=[
    {"role": "system", "content": "You are a poetic assistant, skilled in explaining complex programming concepts with creative flair."},
    {"role": "user", "content": "Compose a poem that explains the concept of recursion in programming."}
  ]
)

print(completion.choices[0].message)
```

## Conclusions

The GR LLMSuite is a practical framework for benchmarking and evaluating pre-trained language models. It supports comparative analysis across various public datasets using metrics like BLEU and ROUGE. The suite's modular design allows for flexibility in incorporating new models, datasets, and evaluation metrics.
Future enhancements will focus on expanding functionality and usability, guided by community feedback and research advancements.


<|MERGE_RESOLUTION|>--- conflicted
+++ resolved
@@ -200,10 +200,6 @@
 These concepts form the foundation for understanding how LlamaIndex leverages vector embeddings and retrieval mechanisms to enhance the capabilities of large language models (LLMs) in RAG (Retrieval-Augmented Generation) applications.
 
 ## Multi-Modal Retrieval using GPT text embedding and CLIP image embedding for Wikipedia Articles
-<<<<<<< HEAD
-
-=======
->>>>>>> aff1494e
 In *demo_RAG_llama_index.py* we show how to build a Multi-Modal retrieval system using LlamaIndex.
 Wikipedia Text embedding index: Generate GPT text embeddings from OpenAI for texts  Wikipedia Images embedding index: CLIP embeddings from OpenAI for images.
 
